#include <Arduino.h>
#include <SPI.h>
#include <RH_RF95.h>
#include <Adafruit_GPS.h>
#include <string.h>

#include <Adafruit_ICM20X.h>
#include <Adafruit_ICM20649.h>

#define GRAVITY 10

#define ICM_CS 10

/* for feather m0 */
#define RFM95_CS 8
#define RFM95_RST 4
#define RFM95_INT 3 

// Change to 434.0 or other frequency, must match RX's freq!
#define RF95_FREQ 915.0

// Accelerometer/magnotometer
Adafruit_ICM20649 icm;

// Singleton instance of the radio driver
RH_RF95 rf95(RFM95_CS, RFM95_INT);

// GPS Setup
// what's the name of the hardware serial port?
#define GPSSerial Serial1

// Connect to the GPS on the hardware port
Adafruit_GPS GPS(&GPSSerial);

// Set GPSECHO to 'false' to turn off echoing the GPS data to the Serial console
// Set to 'true' if you want to debug and listen to the raw GPS sentences
#define GPSECHO true

uint32_t timer = millis();


void setup() 
{
  pinMode(RFM95_RST, OUTPUT);
  digitalWrite(RFM95_RST, HIGH);

  Serial.begin(115200);

  delay(100);

  Serial.println("Feather LoRa TX Test!");

  // manual reset
  digitalWrite(RFM95_RST, LOW);
  delay(10);
  digitalWrite(RFM95_RST, HIGH);
  delay(10);

  while (!rf95.init()) {
    Serial.println("LoRa radio init failed");
    Serial.println("Uncomment '#define SERIAL_DEBUG' in RH_RF95.cpp for detailed debug info");
    while (1);
  }
  Serial.println("LoRa radio init OK!");

  // Defaults after init are 434.0MHz, modulation GFSK_Rb250Fd250, +13dbM
  if (!rf95.setFrequency(RF95_FREQ)) {
    Serial.println("setFrequency failed");
    while (1);
  }
  Serial.print("Set Freq to: "); Serial.println(RF95_FREQ);
  
  // Defaults after init are 434.0MHz, 13dBm, Bw = 125 kHz, Cr = 4/5, Sf = 128chips/symbol, CRC on

  // The default transmitter power is 13dBm, using PA_BOOST.
  // If you are using RFM95/96/97/98 modules which uses the PA_BOOST transmitter pin, then 
  // you can set transmitter powers from 5 to 23 dBm:
  rf95.setTxPower(23, false);

  // GPS Start:

  Serial.println("Adafruit GPS library basic parsing test!");

  // 9600 NMEA is the default baud rate for Adafruit MTK GPS's- some use 4800
  GPS.begin(9600);
  // uncomment this line to turn on RMC (recommended minimum) and GGA (fix data) including altitude
  GPS.sendCommand(PMTK_SET_NMEA_OUTPUT_RMCGGA);
  // uncomment this line to turn on only the "minimum recommended" data
  //GPS.sendCommand(PMTK_SET_NMEA_OUTPUT_RMCONLY);
  // For parsing data, we don't suggest using anything but either RMC only or RMC+GGA since
  // the parser doesn't care about other sentences at this time
  // Set the update rate
  GPS.sendCommand(PMTK_SET_NMEA_UPDATE_10HZ); // 1 Hz update rate
  // For the parsing code to work nicely and have time to sort thru the data, and
  // print it out we don't suggest using anything higher than 1 Hz

  // Request updates on antenna status, comment out to keep quiet
  GPS.sendCommand(PGCMD_ANTENNA);

  delay(1000);

  // Ask for firmware version
  GPSSerial.println(PMTK_Q_RELEASE);


  // Accel/Mag section
  // Try to initialize!
  if (!icm.begin_I2C()) {
    // if (!icm.begin_SPI(ICM_CS)) {
    // if (!icm.begin_SPI(ICM_CS, ICM_SCK, ICM_MISO, ICM_MOSI)) {

    Serial.println("Failed to find ICM20649 chip");
    while (1) {
      delay(10);
    }
  }
  Serial.println("ICM20649 Found!");
  
  icm.setAccelRange(ICM20649_ACCEL_RANGE_30_G);
  
  Serial.print("Accelerometer range set to: ");
  switch (icm.getAccelRange()) {
  case ICM20649_ACCEL_RANGE_4_G:
    Serial.println("+-4G");
    break;
  case ICM20649_ACCEL_RANGE_8_G:
    Serial.println("+-8G");
    break;
  case ICM20649_ACCEL_RANGE_16_G:
    Serial.println("+-16G");
    break;
  case ICM20649_ACCEL_RANGE_30_G:
    Serial.println("+-30G");
    break;
  }

  icm.setGyroRange(ICM20649_GYRO_RANGE_4000_DPS);
  Serial.print("Gyro range set to: ");
  switch (icm.getGyroRange()) {
  case ICM20649_GYRO_RANGE_500_DPS:
    Serial.println("500 degrees/s");
    break;
  case ICM20649_GYRO_RANGE_1000_DPS:
    Serial.println("1000 degrees/s");
    break;
  case ICM20649_GYRO_RANGE_2000_DPS:
    Serial.println("2000 degrees/s");
    break;
  case ICM20649_GYRO_RANGE_4000_DPS:
    Serial.println("4000 degrees/s");
    break;
  }

  //  icm.setAccelRateDivisor(4095);
  uint16_t accel_divisor = icm.getAccelRateDivisor();
  float accel_rate = 1125 / (1.0 + accel_divisor);

  Serial.print("Accelerometer data rate divisor set to: ");
  Serial.println(accel_divisor);
  Serial.print("Accelerometer data rate (Hz) is approximately: ");
  Serial.println(accel_rate);

  //  icm.setGyroRateDivisor(255);
  uint8_t gyro_divisor = icm.getGyroRateDivisor();
  float gyro_rate = 1100 / (1.0 + gyro_divisor);

  Serial.print("Gyro data rate divisor set to: ");
  Serial.println(gyro_divisor);
  Serial.print("Gyro data rate (Hz) is approximately: ");
  Serial.println(gyro_rate);
  Serial.println();
}

long id = random(1000,9999);

float x_data_avg[100] = { };
float y_data_avg[100] = { };
float z_data_avg[100] = { };

int avg_index = 0;

float x_avg = 0;
float y_avg = 0;
float z_avg = 0;

bool can_deploy = false;
bool should_deploy = true;


float sum_avg(float *data, int size) {
  float sum = 0;
  for (int i = 0; i < size; i++) {
    sum += data[i];
  }
  return sum / size;
}

void loop()
{
  // Read accelerometer and gyro data
  sensors_event_t accel;
  sensors_event_t gyro;
  sensors_event_t temp;
  icm.getEvent(&accel, &gyro, &temp);

  x_data_avg[avg_index] = accel.acceleration.x;
  y_data_avg[avg_index] = accel.acceleration.y;
  z_data_avg[avg_index] = accel.acceleration.z;
    
  if (avg_index == 99) {
    avg_index = 0;

    x_avg = sum_avg(x_data_avg, 100);
    y_avg = sum_avg(y_data_avg, 100);
    z_avg = sum_avg(z_data_avg, 100);
  
    float mag = sqrt(pow(accel.acceleration.x, 2) + pow(accel.acceleration.y, 2) + pow(accel.acceleration.z, 2)) - GRAVITY;

    // CAN_DEPLOY CASE 1: experiences G-force of 5 or more
    if (mag > 5 * GRAVITY) {
      can_deploy = true;
    }


  } else {
    avg_index++;
  }

  // read data from the GPS in the 'main loop'
  char c = GPS.read();

  if (GPS.newNMEAreceived()) {
    Serial.println("Transmitting..."); // Send a message to rf95_server

    String data = "";
    data += id;
    data += ",";
    data += GPS.lastNMEA();
    data += x_avg;
    data += ",";
    data += y_avg;
    data += ",";
    data += z_avg;

    rf95.send((uint8_t *)data.c_str(), strlen(data.c_str()));

<<<<<<< HEAD
    Serial.println(data); // this also sets the newNMEAreceived() flag to false
=======
    Serial.print(data);
>>>>>>> b7ac3d26

    Serial.println("Waiting for packet to complete..."); 
    rf95.waitPacketSent();
  }

  if (can_deploy && should_deploy) {
    // Send a message to rf95_server
    String data = "";
    data += id;
    data += ",";
    data += "DEPLOY";
    
    rf95.send((uint8_t *)data.c_str(), strlen(data.c_str()));

    digitalWrite(DEPLOY_PIN, HIGH);
    delay(1000);
    digitalWrite(DEPLOY_PIN, LOW);
    should_deploy = false;
  }
}<|MERGE_RESOLUTION|>--- conflicted
+++ resolved
@@ -244,11 +244,7 @@
 
     rf95.send((uint8_t *)data.c_str(), strlen(data.c_str()));
 
-<<<<<<< HEAD
-    Serial.println(data); // this also sets the newNMEAreceived() flag to false
-=======
     Serial.print(data);
->>>>>>> b7ac3d26
 
     Serial.println("Waiting for packet to complete..."); 
     rf95.waitPacketSent();
